{
  "name": "@sentry/nextjs",
  "version": "8.11.0",
  "description": "Official Sentry SDK for Next.js",
  "repository": "git://github.com/getsentry/sentry-javascript.git",
  "homepage": "https://github.com/getsentry/sentry-javascript/tree/master/packages/nextjs",
  "author": "Sentry",
  "license": "MIT",
  "engines": {
    "node": ">=14.18"
  },
  "main": "build/cjs/index.server.js",
  "module": "build/esm/index.server.js",
  "types": "build/types/index.types.d.ts",
  "exports": {
    "./package.json": "./package.json",
    ".": {
      "types": "./build/types/index.types.d.ts",
      "edge": {
        "import": "./build/esm/edge/index.js",
        "require": "./build/cjs/edge/index.js",
        "default": "./build/esm/edge/index.js"
      },
      "edge-light": {
        "import": "./build/esm/edge/index.js",
        "require": "./build/cjs/edge/index.js",
        "default": "./build/esm/edge/index.js"
      },
      "worker": {
        "import": "./build/esm/edge/index.js",
        "require": "./build/cjs/edge/index.js",
        "default": "./build/esm/edge/index.js"
      },
      "workerd": {
        "import": "./build/esm/edge/index.js",
        "require": "./build/cjs/edge/index.js",
        "default": "./build/esm/edge/index.js"
      },
      "browser": {
        "import": "./build/esm/index.client.js",
        "require": "./build/cjs/index.client.js"
      },
      "node": "./build/cjs/index.server.js",
      "import": "./build/esm/index.server.js"
    },
    "./import": {
      "import": {
        "default": "./build/import-hook.mjs"
      }
    },
    "./loader": {
      "import": {
        "default": "./build/loader-hook.mjs"
      }
    }
  },
  "typesVersions": {
    "<4.9": {
      "build/npm/types/index.d.ts": [
        "build/npm/types-ts3.8/index.d.ts"
      ]
    }
  },
  "publishConfig": {
    "access": "public"
  },
  "dependencies": {
    "@opentelemetry/instrumentation-http": "0.52.0",
    "@rollup/plugin-commonjs": "26.0.1",
<<<<<<< HEAD
    "@sentry/core": "8.11.0",
    "@sentry/node": "8.11.0",
    "@sentry/opentelemetry": "8.11.0",
    "@sentry/react": "8.11.0",
    "@sentry/types": "8.11.0",
    "@sentry/utils": "8.11.0",
    "@sentry/vercel-edge": "8.11.0",
    "@sentry/webpack-plugin": "2.18.0",
=======
    "@sentry/core": "8.10.0",
    "@sentry/node": "8.10.0",
    "@sentry/opentelemetry": "8.10.0",
    "@sentry/react": "8.10.0",
    "@sentry/types": "8.10.0",
    "@sentry/utils": "8.10.0",
    "@sentry/vercel-edge": "8.10.0",
    "@sentry/webpack-plugin": "2.19.0",
>>>>>>> 250b6d33
    "chalk": "3.0.0",
    "resolve": "1.22.8",
    "rollup": "3.29.4",
    "stacktrace-parser": "^0.1.10"
  },
  "devDependencies": {
    "@types/resolve": "1.20.3",
    "eslint-plugin-react": "^7.31.11",
    "next": "13.2.0"
  },
  "peerDependencies": {
    "next": "^13.2.0 || ^14.0",
    "react": "16.x || 17.x || 18.x",
    "webpack": ">= 5.0.0"
  },
  "peerDependenciesMeta": {
    "webpack": {
      "optional": true
    }
  },
  "scripts": {
    "build": "run-p build:transpile build:types",
    "build:dev": "yarn build",
    "build:transpile": "ts-node scripts/buildRollup.ts",
    "build:types": "run-s build:types:core build:types:downlevel",
    "build:types:core": "tsc -p tsconfig.types.json",
    "build:types:downlevel": "yarn downlevel-dts build/types build/types-ts3.8 --to ts3.8",
    "build:watch": "run-p build:transpile:watch build:types:watch",
    "build:dev:watch": "yarn build:watch",
    "build:transpile:watch": "nodemon --ext ts --watch src scripts/buildRollup.ts",
    "build:types:watch": "tsc -p tsconfig.types.json --watch",
    "build:tarball": "ts-node ../../scripts/prepack.ts && npm pack ./build",
    "circularDepCheck": "madge --circular src/index.client.ts && madge --circular src/edge/index.ts && madge --circular src/index.server.ts && madge --circular src/index.types.ts",
    "clean": "rimraf build coverage sentry-nextjs-*.tgz",
    "fix": "eslint . --format stylish --fix",
    "lint": "eslint . --format stylish",
    "test": "yarn test:unit",
    "test:all": "run-s test:unit test:integration",
    "test:unit": "jest",
    "test:integration": "./test/run-integration-tests.sh && yarn test:types",
    "test:integration:clean": "(cd test/integration && rimraf .cache node_modules build)",
    "test:integration:client": "yarn playwright test test/integration/test/client/",
    "test:integration:server": "(cd test/integration && yarn test:server)",
    "test:types": "cd test/types && yarn test",
    "test:watch": "jest --watch",
    "vercel:branch": "source vercel/set-up-branch-for-test-app-use.sh",
    "vercel:project": "source vercel/make-project-use-current-branch.sh",
    "yalc:publish": "ts-node ../../scripts/prepack.ts && yalc publish build --push --sig"
  },
  "volta": {
    "extends": "../../package.json"
  },
  "sideEffects": false
}<|MERGE_RESOLUTION|>--- conflicted
+++ resolved
@@ -67,7 +67,6 @@
   "dependencies": {
     "@opentelemetry/instrumentation-http": "0.52.0",
     "@rollup/plugin-commonjs": "26.0.1",
-<<<<<<< HEAD
     "@sentry/core": "8.11.0",
     "@sentry/node": "8.11.0",
     "@sentry/opentelemetry": "8.11.0",
@@ -75,17 +74,7 @@
     "@sentry/types": "8.11.0",
     "@sentry/utils": "8.11.0",
     "@sentry/vercel-edge": "8.11.0",
-    "@sentry/webpack-plugin": "2.18.0",
-=======
-    "@sentry/core": "8.10.0",
-    "@sentry/node": "8.10.0",
-    "@sentry/opentelemetry": "8.10.0",
-    "@sentry/react": "8.10.0",
-    "@sentry/types": "8.10.0",
-    "@sentry/utils": "8.10.0",
-    "@sentry/vercel-edge": "8.10.0",
     "@sentry/webpack-plugin": "2.19.0",
->>>>>>> 250b6d33
     "chalk": "3.0.0",
     "resolve": "1.22.8",
     "rollup": "3.29.4",
