import { captureFeedback } from '@sentry/core';
import { getClient } from '@sentry/core';
import { getCurrentScope } from '@sentry/core';
import type { Event, EventHint, SendFeedback, SendFeedbackParams, TransportMakeRequestResponse } from '@sentry/types';
import { getLocationHref } from '@sentry/utils';
import { FEEDBACK_API_SOURCE } from '../constants';

/**
 * Public API to send a Feedback item to Sentry
 */
export const sendFeedback: SendFeedback = (
  params: SendFeedbackParams,
  hint: EventHint & { includeReplay?: boolean } = { includeReplay: true },
): Promise<string> => {
<<<<<<< HEAD
  if (!options.message) {
    throw new Error('Unable to submit feedback with empty message.');
=======
  if (!params.message) {
    throw new Error('Unable to submit feedback with empty message');
>>>>>>> c49c9f37
  }

  // We want to wait for the feedback to be sent (or not)
  const client = getClient();

  if (!client) {
    throw new Error('No client setup, cannot send feedback.');
  }

<<<<<<< HEAD
  // See https://github.com/getsentry/sentry-javascript/blob/main/packages/core/src/feedback.md for an example feedback object
=======
  if (params.tags && Object.keys(params.tags).length) {
    getCurrentScope().setTags(params.tags);
  }
>>>>>>> c49c9f37
  const eventId = captureFeedback(
    {
      source: FEEDBACK_API_SOURCE,
      url: getLocationHref(),
      ...params,
    },
    hint,
  );

  // We want to wait for the feedback to be sent (or not)
  return new Promise<string>((resolve, reject) => {
    // After 5s, we want to clear anyhow
    const timeout = setTimeout(() => reject('Unable to determine if Feedback was correctly sent.'), 5_000);

    client.on('afterSendEvent', (event: Event, response: TransportMakeRequestResponse) => {
      if (event.event_id !== eventId) {
        return;
      }

      clearTimeout(timeout);

      // Require valid status codes, otherwise can assume feedback was not sent successfully
      if (
        response &&
        typeof response.statusCode === 'number' &&
        response.statusCode >= 200 &&
        response.statusCode < 300
      ) {
        resolve(eventId);
      }

      if (response && typeof response.statusCode === 'number' && response.statusCode === 0) {
        return reject(
          'Unable to send Feedback. This is because of network issues, or because you are using an ad-blocker.',
        );
      }

      return reject('Unable to send Feedback. Invalid response from server.');
    });
  });
};<|MERGE_RESOLUTION|>--- conflicted
+++ resolved
@@ -12,13 +12,8 @@
   params: SendFeedbackParams,
   hint: EventHint & { includeReplay?: boolean } = { includeReplay: true },
 ): Promise<string> => {
-<<<<<<< HEAD
-  if (!options.message) {
+  if (!params.message) {
     throw new Error('Unable to submit feedback with empty message.');
-=======
-  if (!params.message) {
-    throw new Error('Unable to submit feedback with empty message');
->>>>>>> c49c9f37
   }
 
   // We want to wait for the feedback to be sent (or not)
@@ -28,13 +23,10 @@
     throw new Error('No client setup, cannot send feedback.');
   }
 
-<<<<<<< HEAD
-  // See https://github.com/getsentry/sentry-javascript/blob/main/packages/core/src/feedback.md for an example feedback object
-=======
   if (params.tags && Object.keys(params.tags).length) {
     getCurrentScope().setTags(params.tags);
   }
->>>>>>> c49c9f37
+  // See https://github.com/getsentry/sentry-javascript/blob/main/packages/core/src/feedback.md for an example feedback object
   const eventId = captureFeedback(
     {
       source: FEEDBACK_API_SOURCE,
