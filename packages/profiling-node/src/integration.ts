import { defineIntegration, getCurrentScope, getIsolationScope, getRootSpan, spanToJSON } from '@sentry/core';
import type { NodeClient } from '@sentry/node';
import type { Integration, IntegrationFn, Profile, ProfileChunk, Span } from '@sentry/types';

import { logger, timestampInSeconds, uuid4 } from '@sentry/utils';

import { CpuProfilerBindings } from './cpu_profiler';
import { DEBUG_BUILD } from './debug-build';
import { NODE_MAJOR, NODE_VERSION } from './nodeVersion';
import { MAX_PROFILE_DURATION_MS, maybeProfileSpan, stopSpanProfile } from './spanProfileUtils';
import type { RawThreadCpuProfile } from './types';

import {
  addProfilesToEnvelope,
  createProfilingChunkEvent,
  createProfilingEvent,
  findProfiledTransactionsFromEnvelope,
  makeProfileChunkEnvelope,
} from './utils';

const MAX_PROFILE_QUEUE_LENGTH = 50;
const PROFILE_QUEUE: RawThreadCpuProfile[] = [];
const PROFILE_TIMEOUTS: Record<string, NodeJS.Timeout> = {};

function addToProfileQueue(profile: RawThreadCpuProfile): void {
  PROFILE_QUEUE.push(profile);

  // We only want to keep the last n profiles in the queue.
  if (PROFILE_QUEUE.length > MAX_PROFILE_QUEUE_LENGTH) {
    PROFILE_QUEUE.shift();
  }
}

/**
 * Instruments the client to automatically invoke the profiler on span start and stop events.
 * @param client
 */
function setupAutomatedSpanProfiling(client: NodeClient): void {
  const spanToProfileIdMap = new WeakMap<Span, string>();

  client.on('spanStart', span => {
    if (span !== getRootSpan(span)) {
      return;
    }

    const profile_id = maybeProfileSpan(client, span, undefined);

    if (profile_id) {
      const options = client.getOptions();
      // Not intended for external use, hence missing types, but we want to profile a couple of things at Sentry that
      // currently exceed the default timeout set by the SDKs.
      const maxProfileDurationMs =
        (options._experiments && options._experiments['maxProfileDurationMs']) || MAX_PROFILE_DURATION_MS;

      if (PROFILE_TIMEOUTS[profile_id]) {
        global.clearTimeout(PROFILE_TIMEOUTS[profile_id]);
        // eslint-disable-next-line @typescript-eslint/no-dynamic-delete
        delete PROFILE_TIMEOUTS[profile_id];
      }

      // Enqueue a timeout to prevent profiles from running over max duration.
      const timeout = global.setTimeout(() => {
        DEBUG_BUILD &&
          logger.log('[Profiling] max profile duration elapsed, stopping profiling for:', spanToJSON(span).description);

        const profile = stopSpanProfile(span, profile_id);
        if (profile) {
          addToProfileQueue(profile);
        }
      }, maxProfileDurationMs);

      // Unref timeout so it doesn't keep the process alive.
      timeout.unref();

      getCurrentScope().setContext('profile', { profile_id });
      spanToProfileIdMap.set(span, profile_id);
    }
  });

  client.on('spanEnd', span => {
    const profile_id = spanToProfileIdMap.get(span);

    if (profile_id) {
      if (PROFILE_TIMEOUTS[profile_id]) {
        global.clearTimeout(PROFILE_TIMEOUTS[profile_id]);
        // eslint-disable-next-line @typescript-eslint/no-dynamic-delete
        delete PROFILE_TIMEOUTS[profile_id];
      }
      const profile = stopSpanProfile(span, profile_id);

      if (profile) {
        addToProfileQueue(profile);
      }
    }
  });

  client.on('beforeEnvelope', (envelope): void => {
    // if not profiles are in queue, there is nothing to add to the envelope.
    if (!PROFILE_QUEUE.length) {
      return;
    }

    const profiledTransactionEvents = findProfiledTransactionsFromEnvelope(envelope);
    if (!profiledTransactionEvents.length) {
      return;
    }

    const profilesToAddToEnvelope: Profile[] = [];

    for (const profiledTransaction of profiledTransactionEvents) {
      const profileContext = profiledTransaction.contexts?.['profile'];
      const profile_id = profileContext?.['profile_id'];

      if (!profile_id) {
        throw new TypeError('[Profiling] cannot find profile for a transaction without a profile context');
      }

      // Remove the profile from the transaction context before sending, relay will take care of the rest.
      if (profileContext) {
        delete profiledTransaction.contexts?.['profile'];
      }

      // We need to find both a profile and a transaction event for the same profile_id.
      const profileIndex = PROFILE_QUEUE.findIndex(p => p.profile_id === profile_id);
      if (profileIndex === -1) {
        DEBUG_BUILD && logger.log(`[Profiling] Could not retrieve profile for transaction: ${profile_id}`);
        continue;
      }

      const cpuProfile = PROFILE_QUEUE[profileIndex];
      if (!cpuProfile) {
        DEBUG_BUILD && logger.log(`[Profiling] Could not retrieve profile for transaction: ${profile_id}`);
        continue;
      }

      // Remove the profile from the queue.
      PROFILE_QUEUE.splice(profileIndex, 1);
      const profile = createProfilingEvent(client, cpuProfile, profiledTransaction);

      if (client.emit && profile) {
        const integrations =
          client['_integrations'] && client['_integrations'] !== null && !Array.isArray(client['_integrations'])
            ? Object.keys(client['_integrations'])
            : undefined;

        // @ts-expect-error bad overload due to unknown event
        client.emit('preprocessEvent', profile, {
          event_id: profiledTransaction.event_id,
          integrations,
        });
      }

      if (profile) {
        profilesToAddToEnvelope.push(profile);
      }
    }

    addProfilesToEnvelope(envelope, profilesToAddToEnvelope);
  });
}

class ContinuousProfiler {
  private _profilerId = uuid4();
  private _client: NodeClient | undefined = undefined;

  private _chunkId: string | undefined = undefined;
  private _chunkTimer: NodeJS.Timeout | undefined = undefined;
  private _chunkIntervalMS = 5000;
  private _chunkStartTimestampMS: number | undefined = undefined;
  private _chunkStartTraceID: string | undefined = undefined;

  /**
   * Called when the profiler is attached to the client (continuous mode is enabled). If of the profiler
   * methods called before the profiler is initialized will result in a noop action with debug logs.
   * @param client
   */
  public initialize(client: NodeClient): void {
    this._client = client;
  }

  /**
   * Recursively schedules chunk profiling to start and stop at a set interval.
   * Once the user calls stop(), the current chunk will be stopped and flushed to Sentry and no new chunks will
   * will be started. To restart continuous mode after calling stop(), the user must call start() again.
   * @returns void
   */
  public start(): void {
    if (!this._client) {
      // The client is not attached to the profiler in the event that users did not pass the profilerMode: "continuous"
      // to the SDK init. In this case, calling start() and stop() is a noop action. The reason this exists is because
      // it makes the types easier to work with and avoids users having to do null checks.
      DEBUG_BUILD && logger.log('[Profiling] Profiler was never attached to the client.');
      return;
    }
    if (this._chunkId || this._chunkTimer) {
      DEBUG_BUILD &&
        logger.log(
          `[Profiling] Chunk with chunk_id ${this._chunkId} is still running, current chunk will be stopped a new chunk will be started.`,
        );
      this.stop();
    }

    const scope = getCurrentScope();
    const isolationScope = getIsolationScope();

    // Extract the trace_id from the current scope and assign start_timestamp as well as the new chunk_id.
    this._chunkId = uuid4();
    this._chunkStartTraceID = {
      ...isolationScope.getPropagationContext(),
      ...scope.getPropagationContext(),
    }.traceId;
    this._chunkStartTimestampMS = timestampInSeconds();

    CpuProfilerBindings.startProfiling(this._chunkId);
    DEBUG_BUILD && logger.log(`[Profiling] starting profiling chunk: ${this._chunkId}`);

    this._chunkTimer = global.setTimeout(() => {
      DEBUG_BUILD && logger.log(`[Profiling] Stopping profiling chunk: ${this._chunkId}`);
      this.stop();
      DEBUG_BUILD && logger.log('[Profiling] Starting new profiling chunk.');
      setImmediate(this.start.bind(this));
    }, this._chunkIntervalMS);

    // Unref timeout so it doesn't keep the process alive.
    this._chunkTimer.unref();
  }

  /**
   * Stops the current chunk and flushes the profile to Sentry.
   * @returns void
   */
  public stop(): void {
    if (!this._client) {
      DEBUG_BUILD &&
        logger.log('[Profiling] Failed to collect profile, sentry client was never attached to the profiler.');
      return;
    }
    if (!this._chunkId) {
      DEBUG_BUILD &&
        logger.log(`[Profiling] Failed to collect profile for: ${this._chunkId}, the chunk_id is missing.`);
      return;
    }
    if (this._chunkTimer) {
      global.clearTimeout(this._chunkTimer);
    }
    DEBUG_BUILD && logger.log(`[Profiling] Stopping profiling chunk: ${this._chunkId}`);

    const profile = CpuProfilerBindings.stopProfiling(this._chunkId);
    if (!profile || !this._chunkStartTimestampMS) {
      DEBUG_BUILD && logger.log(`[Profiling] _chunkiledStartTraceID to collect profile for: ${this._chunkId}`);
      return;
    }
    if (profile) {
      DEBUG_BUILD && logger.log(`[Profiling] Sending profile chunk ${this._chunkId}.`);
    }

    DEBUG_BUILD && logger.log(`[Profiling] Profile chunk ${this._chunkId} sent to Sentry.`);
    const chunk = createProfilingChunkEvent(
      this._chunkStartTimestampMS,
      this._client,
      this._client.getOptions(),
      profile,
      {
        chunk_id: this._chunkId,
        trace_id: this._chunkStartTraceID,
        profiler_id: this._profilerId,
      },
    );

    if (!chunk) {
      DEBUG_BUILD && logger.log(`[Profiling] Failed to create profile chunk for: ${this._chunkId}`);
      this._reset();
      return;
    }

    this._flush(chunk);
    // Depending on the profile and stack sizes, stopping the profile and converting
    // the format may negatively impact the performance of the application. To avoid
    // blocking for too long, enqueue the next chunk start inside the next macrotask.
    // clear current chunk
    this._reset();
  }

  private _flush(chunk: ProfileChunk): void {
    if (!this._client) {
      DEBUG_BUILD &&
        logger.log('[Profiling] Failed to collect profile, sentry client was never attached to the profiler.');
      return;
    }

    const transport = this._client.getTransport();
    if (!transport) {
      DEBUG_BUILD && logger.log('[Profiling] No transport available to send profile chunk.');
      return;
    }

    const dsn = this._client.getDsn();
    const metadata = this._client.getSdkMetadata();
    const tunnel = this._client.getOptions().tunnel;

    const envelope = makeProfileChunkEnvelope(chunk, metadata?.sdk, tunnel, dsn);
    transport.send(envelope).then(null, reason => {
      DEBUG_BUILD && logger.error('Error while sending profile chunk envelope:', reason);
    });
  }

  /**
   * Resets the current chunk state.
   */
  private _reset(): void {
    this._chunkId = undefined;
    this._chunkTimer = undefined;
    this._chunkStartTimestampMS = undefined;
    this._chunkStartTraceID = undefined;
  }
}

interface ProfilingIntegration extends Integration {
  profiler: ContinuousProfiler;
}

/** Exported only for tests. */
<<<<<<< HEAD
export const _nodeProfilingIntegration = ((): ProfilingIntegration => {
=======
export const _nodeProfilingIntegration = (() => {
  if (DEBUG_BUILD && ![16, 18, 20, 22].includes(NODE_MAJOR)) {
    logger.warn(
      `[Profiling] You are using a Node.js version that does not have prebuilt binaries (${NODE_VERSION}).`,
      'The @sentry/profiling-node package only has prebuilt support for the following LTS versions of Node.js: 16, 18, 20, 22.',
      'To use the @sentry/profiling-node package with this version of Node.js, you will need to compile the native addon from source.',
      'See: https://github.com/getsentry/sentry-javascript/tree/develop/packages/profiling-node#building-the-package-from-source',
    );
  }

>>>>>>> 38bd57b0
  return {
    name: 'ProfilingIntegration',
    profiler: new ContinuousProfiler(),
    setup(client: NodeClient) {
      DEBUG_BUILD && logger.log('[Profiling] Profiling integration setup.');
      const options = client.getOptions();
      switch (options.profilerMode) {
        case 'continuous': {
          DEBUG_BUILD && logger.log('[Profiling] Continuous profiler mode enabled.');
          this.profiler.initialize(client);
          break;
        }
        // Default to span profiling when no mode profiler mode is set
        case 'span':
        case undefined: {
          DEBUG_BUILD && logger.log('[Profiling] Span profiler mode enabled.');
          setupAutomatedSpanProfiling(client);
          break;
        }
        default: {
          DEBUG_BUILD &&
            logger.warn(`[Profiling] Unknown profiler mode: ${options.profilerMode}, profiler was not initialized`);
        }
      }
    },
  };
}) satisfies IntegrationFn;

/**
 * We need this integration in order to send data to Sentry. We hook into the event processor
 * and inspect each event to see if it is a transaction event and if that transaction event
 * contains a profile on it's metadata. If that is the case, we create a profiling event envelope
 * and delete the profile from the transaction metadata.
 */
export const nodeProfilingIntegration = defineIntegration(_nodeProfilingIntegration);<|MERGE_RESOLUTION|>--- conflicted
+++ resolved
@@ -320,10 +320,7 @@
 }
 
 /** Exported only for tests. */
-<<<<<<< HEAD
 export const _nodeProfilingIntegration = ((): ProfilingIntegration => {
-=======
-export const _nodeProfilingIntegration = (() => {
   if (DEBUG_BUILD && ![16, 18, 20, 22].includes(NODE_MAJOR)) {
     logger.warn(
       `[Profiling] You are using a Node.js version that does not have prebuilt binaries (${NODE_VERSION}).`,
@@ -333,7 +330,6 @@
     );
   }
 
->>>>>>> 38bd57b0
   return {
     name: 'ProfilingIntegration',
     profiler: new ContinuousProfiler(),
